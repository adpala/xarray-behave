"""Create self-documenting xarray dataset from behavioral recordings and annotations."""
import numpy as np
import scipy.interpolate
import scipy.stats
import xarray as xr
import zarr
import logging
import os.path
from pathlib import Path
from . import loaders as ld
from . import metrics as mt
from . import _ui_utils


def assemble(datename, root='', dat_path='dat', res_path='res', target_sampling_rate=1_000,
             keep_multi_channel: bool = False, resample_video_data: bool = True,
             include_song: bool = True, include_tracks: bool = True, include_poses: bool = True,
             make_mask: bool = False, fix_fly_indices: bool = True) -> xr.Dataset:
    """[summary]

    Args:
        datename ([type]): [description]
        root (str, optional): [description]. Defaults to ''.
        dat_path (str, optional): [description]. Defaults to 'dat'.
        res_path (str, optional): [description]. Defaults to 'res'.
        target_sampling_rate (int, optional): Sampling rate in Hz for pose and annotation data. Defaults to 1000.
        keep_multi_channel (bool, optional): Add multi-channel data (otherwise will only add merged traces). Defaults to False.
        resample_video_data (bool, optional): Or keep video with original frame times. Defaults to True.
        include_song (bool, optional): [description]. Defaults to True.
        include_tracks (bool, optional): [description]. Defaults to True.
        include_poses (bool, optional): [description]. Defaults to True.
        make_mask (bool, optional): ..., Defaults to False.
        fix_fly_indices (bool, optional): Will attempt to load swap info and fix fly id's accordingly, Defaults to True.

    Returns:
        xarray.Dataset
    """

    # load RECORDING and TIMING INFORMATION
    filepath_timestamps = Path(root, dat_path, datename, f'{datename}_timeStamps.h5')
    filepath_daq = Path(root, dat_path, datename, f'{datename}_daq.h5')
    ss, last_sample_number, sampling_rate = ld.load_times(filepath_timestamps, filepath_daq)
    if not resample_video_data:
        logging.info(f'  setting targetsamplingrate to avg. fps.')
        target_sampling_rate = 1 / np.mean(np.diff(ss.frames2times.y))

    # LOAD TRACKS
    with_tracks = False
    with_fixed_tracks = False
    if include_tracks:
        logging.info('Attempting to load automatic tracking:')
        filepath_tracks = Path(root, res_path, datename, f'{datename}_tracks_fixed.h5')
        filepath_tracks_nonfixed = Path(root, res_path, datename, f'{datename}_tracks.h5')
        if os.path.exists(filepath_tracks):
        # try:
            body_pos, body_parts, first_tracked_frame, last_tracked_frame, background = ld.load_tracks(filepath_tracks)
            with_tracks = True
            with_fixed_tracks = True
            logging.debug(f'  {filepath_tracks} loaded.')
        elif os.path.exists(filepath_tracks_nonfixed):
        # except (FileNotFoundError, OSError) as e:
            logging.debug(f'  {filepath_tracks} not found.')
            # logging.debug(e)
            # try:
            #     logging.info(f'Trying non-fixed tracks at {filepath_tracks_nonfixed}.')
            body_pos, body_parts, first_tracked_frame, last_tracked_frame, background = ld.load_tracks(filepath_tracks_nonfixed)
            with_tracks = True
            logging.debug(f'  {filepath_tracks_nonfixed} loaded.')
        else:
            logging.debug(f'  {filepath_tracks_nonfixed} not found.')
            logging.info(f'   Could not load automatic tracking from {filepath_tracks} or {filepath_tracks_nonfixed}.')

            # except (FileNotFoundError, OSError) as e:
            #     logging.info(f'   This failed, too:')
            #     logging.debug(e)
    if not with_tracks:
        first_tracked_frame = int(ss.frame(0))
        last_tracked_frame = int(ss.frame(last_sample_number))
        logging.info(f'No tracks - setting first/last tracked frame numbers to those of the first/last sample in the recording ({first_tracked_frame}, {last_tracked_frame}).')

    # LOAD POSES from DEEPPOSEKIT
    with_poses = False
    poses_from = None
    if include_poses:
        logging.info(f'Attempting to load poses:')
        filepath_poses = Path(root, res_path, datename, f'{datename}_poses_dpk.zarr')
        filepath_poses_leap = Path(root, res_path, datename, f'{datename}_poses.h5')
        if os.path.exists(filepath_poses):
            pose_pos, pose_pos_allo, pose_parts, first_pose_frame, last_pose_frame = ld.load_poses_deepposekit(filepath_poses)
            with_poses = True
            poses_from = 'DeepPoseKit'
            logging.debug(f'  {filepath_poses} loaded.')
        elif os.path.exists(filepath_poses_leap):
            logging.debug(f'  {filepath_poses} not found.')
            pose_pos, pose_pos_allo, pose_parts, first_pose_frame, last_pose_frame = ld.load_poses_leap(filepath_poses_leap)
            with_poses = True
            poses_from = 'LEAP'
        else:
            logging.debug(f'  {filepath_poses_leap} not found.')
            logging.info(f'   Could not load pose from {filepath_poses} or {filepath_poses_leap} or .')

    # instead of these flags - just check for existence of dict keys??
    with_segmentation = False
    with_segmentation_matlab = False
    with_segmentation_manual = False
    with_segmentation_manual_matlab = False
    with_song = False
    with_song_raw = False
    merge_raw_recording = False
    if include_song:
        logging.info('Attempting to load automatic segmentation:')
        # load AUTOMATIC SEGMENTATION - currently produced by matlab
        filepath_segmentation_matlab = Path(root, res_path, datename, f'{datename}_song.mat')
        filepath_segmentation = Path(root, res_path, datename, f'{datename}_song.h5')
        auto_event_seconds = {}
        auto_event_categories = {}
        if os.path.exists(filepath_segmentation):
            # res = ld.load_segmentation(filepath_segmentation)
            auto_event_seconds, auto_event_categories = ld.load_segmentation(filepath_segmentation)
            with_segmentation = True
            merge_raw_recording = True
            logging.debug(f'   {filepath_segmentation} loaded.')
        elif os.path.exists(filepath_segmentation_matlab):
            logging.debug(f'   {filepath_segmentation} not found.')
            # res = ld.load_segmentation_matlab(filepath_segmentation_matlab)
            auto_event_seconds, auto_event_categories  = ld.load_segmentation_matlab(filepath_segmentation_matlab)
            with_segmentation = True
            with_segmentation_matlab = True
            merge_raw_recording = True
            with_song = True
            logging.debug(f'   {filepath_segmentation_matlab} loaded.')
        else:
            logging.debug(f'   {filepath_segmentation_matlab} not found.')
            logging.info(f'   Could not load automatic segmentation from {filepath_segmentation} or {filepath_segmentation_matlab}.')

        # load MANUAL SONG ANNOTATIONS
        # first try PYTHON, then matlab
        logging.info('Attempting to load manual segmentation:')
        filepath_segmentation_manual = Path(root, res_path, datename, f'{datename}_songmanual.zarr')
        filepath_segmentation_manual_matlab = Path(root, res_path, datename, f'{datename}_songmanual.mat')
        manual_event_seconds = {}
        manual_event_categories = {}
        if os.path.exists(filepath_segmentation_manual):
            manual_event_seconds, manual_event_categories = ld.load_manual_annotation(filepath_segmentation_manual)  # need to extract event_seconds and categories from that one
            with_segmentation_manual = True
            logging.debug(f'   {filepath_segmentation_manual} loaded.')
        elif os.path.exists(filepath_segmentation_manual_matlab):
            manual_event_seconds, manual_event_categories = ld.load_manual_annotation_matlab(filepath_segmentation_manual_matlab)
            with_segmentation_manual = True
            with_segmentation_manual_matlab = True
            logging.debug(f'   {filepath_segmentation_manual_matlab} loaded.')
        else:
            logging.info(f'Could not load manual segmentation from {filepath_segmentation_manual} or {filepath_segmentation_manual_matlab}.')

        # load RAW song traces
        res = dict()
        if keep_multi_channel or merge_raw_recording:
            try:
                logging.info(f'Reading recording from {filepath_daq}.')
                song_raw, non_song_raw = ld.load_raw_song(filepath_daq, return_nonsong_channels=True, lazy=True)
                if keep_multi_channel:
                    res['song_raw'] = song_raw
                    res['non_song_raw'] = non_song_raw
                    with_song_raw = True
                if merge_raw_recording:
                    res['song'] = ld.merge_channels(song_raw, sampling_rate)
                    with_song = True
            except (FileNotFoundError, OSError) as e:
                logging.info(f'Could not load song from {filepath_daq}.')
                logging.debug(e)


<<<<<<< HEAD
=======

>>>>>>> 162d7d96
    # PREPARE sample/time/framenumber grids
    last_sample_with_frame = np.min((last_sample_number, ss.sample(frame=last_tracked_frame - 1))).astype(np.intp)
    first_sample = 0
    last_sample = int(last_sample_with_frame)
    ref_time = ss.sample_time(0)  # 0 seconds = first DAQ sample
    # time in seconds for each sample in the song recording
    sampletime = ss.sample_time(np.arange(first_sample, last_sample)) - ref_time

    # build interpolator to get neareast frame for each sample in the new grid
    frame_numbers = np.arange(first_tracked_frame, last_tracked_frame)
    frame_samples = ss.sample(frame_numbers)
    interpolator = scipy.interpolate.interp1d(frame_samples, frame_numbers,
                                              kind='nearest', bounds_error=False, fill_value=np.nan)
    # construct desired sample grid for data
    step = int(sampling_rate / target_sampling_rate)
    if resample_video_data:
        target_samples = np.arange(first_sample, last_sample, step, dtype=np.uintp)
    else:
        target_samples = frame_samples
        resample_video_data = True  # <- this means we can remove a lot of code below (needs some more testing though)
    time = ss.sample_time(target_samples) - ref_time
    # get neareast frame for each sample in the sample grid
    nearest_frame = interpolator(target_samples).astype(np.uintp)

    # PREPARE DataArrays
    dataset_data = dict()
    if with_song:  # MERGED song recording
        song = xr.DataArray(data=res['song'][first_sample:last_sample, 0],  # cut recording to match new grid
                            dims=['sampletime'],
                            coords={'sampletime': sampletime, },
                            attrs={'description': 'Song signal merged across all recording channels.',
                                   'sampling_rate_Hz': sampling_rate,
                                   'time_units': 'seconds',
                                   'amplitude_units': 'volts'})
        dataset_data['song'] = song

    if with_song_raw:
        if 0 not in res['song_raw'].shape:  # xr fails saving zarr files with 0-size along any dim
            song_raw = xr.DataArray(data=res['song_raw'][first_sample:last_sample, :],  # cut recording to match new grid
                                    dims=['sampletime', 'channels'],
                                    coords={'sampletime': sampletime, },
                                    attrs={'description': 'Raw song recording (multi channel).',
                                        'sampling_rate_Hz': sampling_rate,
                                        'time_units': 'seconds',
                                        'amplitude_units': 'volts'})
            dataset_data['song_raw'] = song_raw
        if 0 not in res['non_song_raw'].shape:  # xr fails saving zarr files with 0-size along any dim
            non_song_raw = xr.DataArray(data=res['non_song_raw'][first_sample:last_sample, :],  # cut recording to match new grid
                                        dims=['sampletime', 'no_song_channels'],
                                        coords={'sampletime': sampletime, },
                                        attrs={'description': 'Non song (stimulus) data.',
                                            'sampling_rate_Hz': sampling_rate,
                                            'time_units': 'seconds',
                                            'amplitude_units': 'volts'})
            dataset_data['non_song_raw'] = non_song_raw

    # SONG EVENTS
<<<<<<< HEAD
    # merge manual and auto events -
    # this will overwrite thing with manual overwriting existing auto events with the same key
    # could add optional merging were values for identical keys are combined
    event_seconds = auto_event_seconds.copy()
    event_seconds.update(manual_event_seconds)
    event_categories = auto_event_categories.copy()
    event_categories.update(manual_event_categories)

    if not resample_video_data:
        logging.info(f'Resampling event data to match frame times.')
        frame_times = ss.frame_time(frame_numbers) - ref_time
        time = frame_times

    # if with_segmentation_manual_matlab:
    #     manual_events_samples = {key: (val * sampling_rate).astype(np.uintp)
    #                              for key, val in manual_event_seconds.items()}
    #     # make mask for events that are defined by start/end points (sine)
    #     for key, val in manual_events_samples.items():
    #         if val.shape[1] == 2:  # val contains start/end points of each event
    #             mask = [np.arange(t0, t1+1, dtype=np.uintp) for (t0, t1) in val]
    #             manual_events_samples[key] = np.concatenate(mask)
    #             event_categories[key] = 'segment'
    #         else:
    #             event_categories[key] = 'event'
    #     events = manual_events_samples

    # if with_segmentation or with_segmentation_matlab:
    #     for event_name, event_indices in zip(res['event_names'], res['event_indices']):
    #         events[event_name + '_auto'] = event_indices

    # if with_segmentation_manual_matlab or with_segmentation or with_segmentation_matlab:
    #     # eventtypes = [*events.keys()]
    #     # song_events_np = np.full((len(time), len(eventtypes)), False, dtype=np.bool)  # pre-allocate grid holding event data
    #     # for cnt, key in enumerate(events.keys()):
    #     #     event_times = np.unique((events[key] / step).astype(np.uintp))
    #     #     event_times = event_times[event_times < last_sample_with_frame / step]
    #     #     song_events_np[event_times, cnt] = True

    #     if not resample_video_data:
    #         logging.info(f'Resampling event data to match frame times.')
    #         frame_times = ss.frame_time(frame_numbers) - ref_time
    #         song_events_np = ld.interpolate_binary(time, song_events_np, frame_times)
    #         time = frame_times

    # if with_segmentation_manual:  #else:
    #     # manual events loaded from the python manual segmenter may live on their own sampling grid
    #     # so we need to resample to align these events with the target sampling grid of the newly created dataset
    #     song_events_np_p = manual_events_ds.song_events.values
    #     song_event_times_p = manual_events_ds.time.values
    #     eventtypes_p = []
    #     for index, event_type in enumerate(manual_events_ds.event_types.values):
    #         eventtypes_p.append(event_type.decode("utf-8") if isinstance(event_type, bytes) else event_type)

    #     # HACK zarr (or xarray) cuts off long string keys in event-types
    #     fix_dict = {'aggression_manu': 'aggression_manual', 'vibration_manua': 'vibration_manual'}
    #     for index, eventtype in enumerate(eventtypes_p):
    #         if eventtype in fix_dict.keys():
    #             logging.info(f'   Replacing {eventtype} with {fix_dict[eventtype]}.')
    #             eventtypes_p[index] = fix_dict[eventtype]

    #     # FIXME - resampling reduces data size (?)
    #     if not resample_video_data:
    #         logging.info(f'Resampling event data to match frame times.')
    #         frame_times = ss.frame_time(frame_numbers) - ref_time
    #         song_events_np_p = ld.interpolate_binary(time, song_events_np_p, frame_times)
    #         time = frame_times
    #     else:
    #         logging.info(f'Resampling manual event data to match target sampling grid of the dataset.')
    #         # FIXME: events are spread out over if diff(song_event_times_p) < diff(time)
    #         song_events_np_p = ld.interpolate_binary(song_event_times_p, song_events_np_p, time)

    # if with_segmentation_manual and (with_segmentation_manual_matlab or with_segmentation or with_segmentation_matlab):  #else:
    #     logging.info('Merging segmentations.')
    #     song_events_np = np.concatenate((song_events_np, song_events_np_p), axis=-1)  # TODO: ensure that time grids are identical!!!
    #     del song_events_np_p
    #     del song_event_times_p
    #     eventtypes.extend(eventtypes_p)
    # elif with_segmentation_manual and not (with_segmentation_manual_matlab or with_segmentation or with_segmentation_matlab):
    #     song_events_np = song_events_np_p
    #     eventtypes = eventtypes_p
=======
    events = dict()
    event_classes = dict()
    if with_segmentation_manual_matlab:
        manual_events_samples = {key: (val * sampling_rate).astype(np.uintp)
                                 for key, val in manual_events_seconds.items()}
        # make mask for events that are defined by start/end points (sine)
        for key, val in manual_events_samples.items():
            if val.shape[1] == 2:  # val contains start/end points of each event
                mask = [np.arange(t0, t1+1, dtype=np.uintp) for (t0, t1) in val]
                manual_events_samples[key] = np.concatenate(mask)
                event_classes[key] = 'segment'
            else:
                event_classes[key] = 'event'
        events = manual_events_samples

    if with_segmentation or with_segmentation_matlab:
        for event_name, event_indices in zip(res['event_names'], res['event_indices']):
            events[event_name + '_auto'] = event_indices

    if with_segmentation_manual_matlab or with_segmentation or with_segmentation_matlab:
        eventtypes = [*events.keys()]
        song_events_np = np.full((len(time), len(eventtypes)), False, dtype=np.bool)  # pre-allocate grid holding event data
        for cnt, key in enumerate(events.keys()):
            event_times = np.unique((events[key] / step).astype(np.uintp))
            event_times = event_times[event_times < last_sample_with_frame / step]
            song_events_np[event_times, cnt] = True

        if not resample_video_data:
            logging.info(f'Resampling event data to match frame times.')
            frame_times = ss.frame_time(frame_numbers) - ref_time
            song_events_np = ld.interpolate_binary(time, song_events_np, frame_times)
            time = frame_times

    if with_segmentation_manual:  #else:
        # manual events loaded from the python manual segmenter may live on their own sampling grid
        # so we need to resample to align these events with the target sampling grid of the newly created dataset
        song_events_np_p = manual_events_ds.song_events.values
        song_event_times_p = manual_events_ds.time.values
        eventtypes_p = []
        for index, event_type in enumerate(manual_events_ds.event_types.values):
            eventtypes_p.append(event_type.decode("utf-8") if isinstance(event_type, bytes) else event_type)

        # HACK zarr (or xarray) cuts off long string keys in event-types
        fix_dict = {'aggression_manu': 'aggression_manual', 'vibration_manua': 'vibration_manual'}
        for index, eventtype in enumerate(eventtypes_p):
            if eventtype in fix_dict.keys():
                logging.info(f'   Replacing {eventtype} with {fix_dict[eventtype]}.')
                eventtypes_p[index] = fix_dict[eventtype]

        # FIXME - resampling reduces data size (?)
        if not resample_video_data:
            logging.info(f'Resampling event data to match frame times.')
            frame_times = ss.frame_time(frame_numbers) - ref_time
            song_events_np_p = ld.interpolate_binary(time, song_events_np_p, frame_times)
            time = frame_times
        else:
            logging.info(f'Resampling manual event data to match target sampling grid of the dataset.')
            # FIXME: events are spread out over if diff(song_event_times_p) < diff(time)
            song_events_np_p = ld.interpolate_binary(song_event_times_p, song_events_np_p, time)

    if with_segmentation_manual and (with_segmentation_manual_matlab or with_segmentation or with_segmentation_matlab):  #else:
        logging.info('Merging segmentations.')
        song_events_np = np.concatenate((song_events_np, song_events_np_p), axis=-1)  # TODO: ensure that time grids are identical!!!
        del song_events_np_p
        del song_event_times_p
        eventtypes.extend(eventtypes_p)
    elif with_segmentation_manual and not (with_segmentation_manual_matlab or with_segmentation or with_segmentation_matlab):
        song_events_np = song_events_np_p
        eventtypes = eventtypes_p
>>>>>>> 162d7d96

    if not resample_video_data:
        len_list = [time.shape[0]]
        if with_tracks:
            len_list.append(body_pos.shape[0])
        if with_segmentation_manual or with_segmentation:
            len_list.append(song_events.shape[0])
        if with_poses:
            len_list.append(pose_pos.shape[0])
        min_len = min(len_list)
        logging.info(f'Cutting all data to {min_len} frames.')

    logging.info('Making all datasets:')
    if with_segmentation_manual or with_segmentation_manual_matlab or with_segmentation:
        logging.info('   segmentations')
        song_events = np.zeros((len(time), len(event_seconds)), dtype=np.int16)

        if not resample_video_data:
            time = time[:min_len]
            song_events = song_events[:min_len]
            nearest_frame = nearest_frame[:min_len]

        song_events = xr.DataArray(data=song_events,  # start with empty song_events matrix
                                   dims=['time', 'event_types'],
                                   coords={'time': time,
                                           'event_types': list(event_seconds.keys()),
                                           'event_categories': (('event_types'), list(event_categories.values())),
                                           'nearest_frame': (('time'), nearest_frame), },
                                   attrs={'description': 'Event times as boolean arrays.',
                                          'sampling_rate_Hz': sampling_rate / step,
                                          'time_units': 'seconds',
                                          'event_times': event_seconds})

        # now populate from event_times attribute
        song_events_ds = _ui_utils.eventtimes_to_traces(song_events.to_dataset(name='song_events'),
                                                        song_events.attrs['event_times'])
        dataset_data['song_events'] = song_events_ds.song_events

    # BODY POSITION
    fps = None
    if with_tracks:
        logging.info('   tracking')
        frame_numbers = np.arange(first_tracked_frame, last_tracked_frame)
        frame_times = ss.frame_time(frame_numbers) - ref_time
        fps = 1 / np.nanmean(np.diff(frame_times))

        if resample_video_data:  # resample to common grid at target_sampling_rate.
            frame_numbers = np.arange(first_tracked_frame, last_tracked_frame)
            frame_samples = ss.sample(frame_numbers)  # get sample numbers for each frame

            interpolator = scipy.interpolate.interp1d(
                frame_samples, body_pos, axis=0, bounds_error=False, fill_value=np.nan)
            body_pos = interpolator(target_samples)
        else:
            time = frame_times
            nearest_frame = frame_numbers
            time = time[:min_len]
            nearest_frame = nearest_frame[:min_len]
            body_pos = body_pos[:min_len]

        positions = xr.DataArray(data=body_pos,
                                 dims=['time', 'flies', 'bodyparts', 'coords'],
                                 coords={'time': time,
                                         'bodyparts': body_parts,
                                         'nearest_frame': (('time'), nearest_frame),
                                         'coords': ['y', 'x']},
                                 attrs={'description': 'coords are "allocentric" - rel. to the full frame',
                                        'sampling_rate_Hz': sampling_rate / step,
                                        'time_units': 'seconds',
                                        'video_fps': fps,
                                        'spatial_units': 'pixels',
                                        'background': background,
                                        'tracks_fixed': with_fixed_tracks})
        dataset_data['body_positions'] = positions

    # POSES
    if with_poses:
        logging.info('   poses')
        frame_numbers = np.arange(first_pose_frame, last_pose_frame)
        frame_times = ss.frame_time(frame_numbers) - ref_time
        fps = 1/np.nanmean(np.diff(frame_times))

        if resample_video_data:  # resample to common grid at target_sampling_rate.
            frame_samples = ss.sample(frame_numbers)  # get sample numbers for each frame

            interpolator = scipy.interpolate.interp1d(
                frame_samples, pose_pos, axis=0, kind='linear', bounds_error=False, fill_value=np.nan)
            pose_pos = interpolator(target_samples)

            interpolator = scipy.interpolate.interp1d(
                frame_samples, pose_pos_allo, axis=0, kind='linear', bounds_error=False, fill_value=np.nan)
            pose_pos_allo = interpolator(target_samples)
        else:
            time = frame_times
            nearest_frame = frame_numbers
            # ensure all is equal length
            time = time[:min_len]
            nearest_frame = nearest_frame[:min_len]
            pose_pos = pose_pos[:min_len]
            pose_pos_allo = pose_pos_allo[:min_len]

        # poses in EGOCENTRIC coordinates
        poses = xr.DataArray(data=pose_pos,
                             dims=['time', 'flies', 'poseparts', 'coords'],
                             coords={'time': time,
                                     'poseparts': pose_parts,
                                     'nearest_frame': (('time'), nearest_frame),
                                     'coords': ['y', 'x']},
                             attrs={'description': 'coords are "egocentric" - rel. to box',
                                    'sampling_rate_Hz': sampling_rate / step,
                                    'time_units': 'seconds',
                                    'video_fps': fps,
                                    'spatial_units': 'pixels',
                                    'poses_from': poses_from})
        dataset_data['pose_positions'] = poses

        # poses in ALLOcentric (frame-relative) coordinates
        poses_allo = xr.DataArray(data=pose_pos_allo,
                                  dims=['time', 'flies', 'poseparts', 'coords'],
                                  coords={'time': time,
                                          'poseparts': pose_parts,
                                          'nearest_frame': (('time'), nearest_frame),
                                          'coords': ['y', 'x']},
                                  attrs={'description': 'coords are "allocentric" - rel. to frame',
                                         'sampling_rate_Hz': sampling_rate / step,
                                         'time_units': 'seconds',
                                         'video_fps': fps,
                                         'spatial_units': 'pixels',
                                         'poses_from': poses_from})
        dataset_data['pose_positions_allo'] = poses_allo
    # MAKE THE DATASET
    logging.info('   assembling')
    dataset = xr.Dataset(dataset_data, attrs={})
    if 'time' not in dataset:
        dataset.coords['time'] = time
    if 'nearest_frame' not in dataset:
        dataset.coords['nearest_frame'] = (('time'), nearest_frame)

    if target_sampling_rate is None:
        target_sampling_rate = fps
    # save command line args
    dataset.attrs = {'video_filename': str(Path(root, dat_path, datename, f'{datename}.mp4')),
                     'datename': datename, 'root': root, 'dat_path': dat_path, 'res_path': res_path,
                     'target_sampling_rate_Hz': target_sampling_rate}

    if fix_fly_indices:
        logging.info('   applying fly identity fixes')
        try:
            filepath_swap = Path(root, res_path, datename, f'{datename}_idswaps.txt')
            indices, flies1, flies2 = ld.load_swap_indices(filepath_swap)
            dataset = ld.swap_flies(dataset, indices, flies1=0, flies2=1)
            logging.info(f'  Fixed fly identities using info from {filepath_swap}.')
        except (FileNotFoundError, OSError) as e:
            logging.debug(f'  Could not load fly identities using info from {filepath_swap}.')
            logging.debug(e)
    logging.info('Done.')

    return dataset


def assemble_metrics(dataset, make_abs: bool = True, make_rel: bool = True, smooth_positions: bool = True):
    """[summary]

    Args:
        dataset ([type]): [description]
        make_abs (bool, optional): [description]. Defaults to True.
        make_rel (bool, optional): [description]. Defaults to True.
        smooth_positions (bool, optional): [description]. Defaults to True.

    Returns:
        [type]: [description]
        xarray.Dataset: containing these features:
                angles [time,flies]
                vels [time,flies,forward/lateral]
                chamber_vels [time,flies,y/x]
                rotational_speed [time,flies]
                accelerations [time,flies,forward/lateral]
                chamber_acc [time,flies,y/x]
                rotational_acc [time,flies]
                wing_angle_left [time,flies]
                wing_angle_right [time,flies]
                wing_angle_sum [time,flies]
                relative angle [time,flies,flies]
                (relative orientation) [time,flies,flies]
                (relative velocities) [time,flies,flies,y/x]
    """

    time = dataset.time
    nearest_frame = dataset.nearest_frame
    sampling_rate = dataset.pose_positions.attrs['sampling_rate_Hz']
    frame_rate = dataset.pose_positions.attrs['video_fps']

    thoraces = dataset.pose_positions_allo.loc[:, :, 'thorax', :].values.astype(np.float32)
    heads = dataset.pose_positions_allo.loc[:, :, 'head', :].values.astype(np.float32)
    wing_left = dataset.pose_positions_allo.loc[:, :, 'left_wing', :].values.astype(np.float32)
    wing_right = dataset.pose_positions_allo.loc[:, :, 'right_wing', :].values.astype(np.float32)

    if smooth_positions:
        # Smoothing window should span 2 frames to get smooth acceleration traces.
        # Since std of Gaussian used for smoothing has std of winlen/8, winlen should span 16 frames.
        winlen = np.ceil(16 / frame_rate * sampling_rate)
        thoraces = mt.smooth(thoraces, winlen)
        heads = mt.smooth(heads, winlen)
        wing_left = mt.smooth(wing_left, winlen)
        wing_right = mt.smooth(wing_right, winlen)

    angles = mt.angle(thoraces, heads)
    chamber_vels = mt.velocity(thoraces, ref='chamber')

    ds_dict = dict()
    if make_abs:
        vels = mt.velocity(thoraces, heads)
        accelerations = mt.acceleration(thoraces, heads)
        chamber_acc = mt.acceleration(thoraces, ref='chamber')

        vels_x = chamber_vels[..., 1]
        vels_y = chamber_vels[..., 0]
        vels_forward = vels[..., 0]
        vels_lateral = vels[..., 1]
        vels_mag = np.linalg.norm(vels, axis=2)
        accs_x = chamber_acc[..., 1]
        accs_y = chamber_acc[..., 0]
        accs_forward = accelerations[..., 0]
        accs_lateral = accelerations[..., 1]
        accs_mag = np.linalg.norm(accelerations, axis=2)

        rotational_speed = mt.rot_speed(thoraces, heads)
        rotational_acc = mt.rot_acceleration(thoraces, heads)

        # wing_angle_left = mt.angle(heads, thoraces) - mt.angle(thoraces, wing_left)
        # wing_angle_right = -(mt.angle(heads, thoraces) - mt.angle(thoraces, wing_right))
        # wing_angle_sum = mt.internal_angle(wing_left,thoraces,wing_right)
        wing_angle_left = mt.internal_angle(wing_left,thoraces,heads)
        wing_angle_right = mt.internal_angle(wing_right,thoraces,heads)
        wing_angle_sum = wing_angle_left + wing_angle_right

        list_absolute = [
            angles, rotational_speed, rotational_acc,
            vels_mag, vels_x, vels_y, vels_forward, vels_lateral,
            accs_mag, accs_x, accs_y, accs_forward, accs_lateral,
            wing_angle_left, wing_angle_right, wing_angle_sum
        ]

        abs_feature_names = [
            'angles', 'rotational_speed', 'rotational_acceleration',
            'velocity_magnitude', 'velocity_x', 'velocity_y', 'velocity_forward', 'velocity_lateral',
            'acceleration_mag', 'acceleration_x', 'acceleration_y', 'acceleration_forward', 'acceleration_lateral',
            'wing_angle_left', 'wing_angle_right', 'wing_angle_sum'
        ]

        absolute = np.stack(list_absolute, axis=2)

        ds_dict['abs_features'] = xr.DataArray(data=absolute,
                                               dims=['time', 'flies', 'absolute_features'],
                                               coords={'time': time,
                                                       'absolute_features': abs_feature_names,
                                                       'nearest_frame': (('time'), nearest_frame)},
                                               attrs={'description': 'coords are "egocentric" - rel. to box',
                                                      'sampling_rate_Hz': sampling_rate,
                                                      'time_units': 'seconds',
                                                      'spatial_units': 'pixels'})
    if make_rel:
        # RELATIVE FEATURES #
        dis = mt.distance(thoraces)
        rel_angles = mt.relative_angle(thoraces, heads)
        rel_orientation = angles[:, np.newaxis, :] - angles[:, :, np.newaxis]
        rel_velocities_y = chamber_vels[..., 0][:, np.newaxis, :] - chamber_vels[..., 0][:, :, np.newaxis]
        rel_velocities_x = chamber_vels[..., 1][:, np.newaxis, :] - chamber_vels[..., 1][:, :, np.newaxis]
        rel_velocities_lateral, rel_velocities_forward = mt.project_velocity(rel_velocities_x, rel_velocities_y, np.radians(angles))
        rel_velocities_mag = np.sqrt(rel_velocities_forward**2 + rel_velocities_lateral**2)

        list_relative = [
            dis, rel_angles, rel_orientation,
            rel_velocities_mag, rel_velocities_forward, rel_velocities_lateral
        ]

        rel_feature_names = [
            'distance', 'relative_angle', 'relative_orientation',
            'relative_velocity_mag', 'relative_velocity_forward', 'relative_velocity_lateral'
        ]

        relative = np.stack(list_relative, axis=3)
        ds_dict['rel_features'] = xr.DataArray(data=relative,
                                               dims=['time', 'flies', 'relative_flies', 'relative_features'],
                                               coords={'time': time,
                                                       'relative_features': rel_feature_names,
                                                       'nearest_frame': (('time'), nearest_frame)},
                                               attrs={'description': 'coords are "egocentric" - rel. to box',
                                                      'sampling_rate_Hz': sampling_rate,
                                                      'time_units': 'seconds',
                                                      'spatial_units': 'pixels'})

    # MAKE ONE DATASET
    feature_dataset = xr.Dataset(ds_dict, attrs={})
    return feature_dataset


def save(savepath, dataset):
    """[summary]

    Args:
        savepath ([type]): [description]
        dataset ([type]): [description]
    """
    with zarr.ZipStore(savepath, mode='w') as zarr_store:
        ## re-chunking does not seem to help with IO speed upon lazy loading
        # chunks = dict(dataset.dims)
        # chunks['time'] = 100_000
        # chunks['sampletime'] = 100_000
        # dataset = dataset.chunk(chunks)
        dataset.to_zarr(store=zarr_store, compute=True)


def _normalize_strings(dataset):
    """Ensure all keys in coords are proper (unicode?) python strings, not byte strings."""
    dn = dict()
    for key, val in dataset.coords.items():
        if val.dtype == 'S16':
            val.data = np.array([v.decode() for v in val.data])
        dn[key] = val
    return dataset


def load(savepath, lazy: bool = False, normalize_strings: bool = True):
    """[summary]

    Args:
        savepath ([type]): [description]
        lazy (bool, optional): [description]. Defaults to True.
        normalize_strings (bool, optional): [description]. Defaults to True.

    Returns:
        [type]: [description]
    """
    zarr_store = zarr.ZipStore(savepath, mode='r')
    dataset = xr.open_zarr(zarr_store)
    if not lazy:
        dataset.load()
        zarr_store.close()

    if normalize_strings:
        dataset = _normalize_strings(dataset)

    return dataset


def from_wav(filepath, target_samplerate=None, event_names=[], event_categories=[]):

    if event_names and not event_categories:
        logging.info('No event_categories specified - defaulting to segments')
        event_categories = ['segment'] * len(event_names)

    if len(event_names) != len(event_categories):
        raise ValueError(f'event_names and event_categories need to have same length - have {len(event_names)} and {len(event_categories)}.')

    import soundfile
    data, sampling_rate = soundfile.read(filepath)

    if target_samplerate is None:
        target_samplerate = sampling_rate

    dataset_data = dict()

    data = data[:, np.newaxis]
    sampletime = np.arange(len(data)) / sampling_rate
    time = np.arange(sampletime[0], sampletime[-1], 1 / target_samplerate)

    song_raw = xr.DataArray(data=data,  # cut recording to match new grid
                        dims=['sampletime', 'channels'],
                        coords={'sampletime': sampletime, },
                        attrs={'description': 'Song signal merged across all recording channels.',
                               'sampling_rate_Hz': sampling_rate,
                               'time_units': 'seconds',
                               'amplitude_units': 'volts'})
    dataset_data['song_raw'] = song_raw

    if event_names is not None and event_categories is not None:
        song_events_data = np.zeros((len(time), len(event_names)), dtype=np.uint)
        song_events = xr.DataArray(data=song_events_data,
                    dims=['time', 'event_types'],
                    coords={'time': time,
                            'event_types': event_names,
                            'event_categories': (('event_types'), event_categories)},
                    attrs={'description': 'Song annotations',
                            'sampling_rate_Hz': sampling_rate,
                            'time_units': 'seconds',
                           })
        dataset_data['song_events'] = song_events

    # MAKE THE DATASET
    ds = xr.Dataset(dataset_data, attrs={})
    ds.coords['time'] = time
    ds.coords['nearest_frame'] = ('time', (time/100).astype(np.uint))  # do we need this?

    # save command line args
    ds.attrs = {'video_filename': '',
<<<<<<< HEAD
                'datename': filepath,
                'root': '', 'dat_path': '', 'res_path': '',
                'sampling_rate_Hz': sampling_rate,
                     'sampling_rate_Hz': sampling_rate,
                'sampling_rate_Hz': sampling_rate,
                'target_sampling_rate_Hz': target_samplerate}
    logging.info(ds)
=======
                     'datename': datename,
                     'root': '', 'dat_path': '', 'res_path': '',
                     'sampling_rate_Hz': sampling_rate,
                     'target_sampling_rate_Hz': target_sampling_rate}
>>>>>>> 162d7d96
    return ds<|MERGE_RESOLUTION|>--- conflicted
+++ resolved
@@ -170,10 +170,6 @@
                 logging.debug(e)
 
 
-<<<<<<< HEAD
-=======
-
->>>>>>> 162d7d96
     # PREPARE sample/time/framenumber grids
     last_sample_with_frame = np.min((last_sample_number, ss.sample(frame=last_tracked_frame - 1))).astype(np.intp)
     first_sample = 0
@@ -231,7 +227,6 @@
             dataset_data['non_song_raw'] = non_song_raw
 
     # SONG EVENTS
-<<<<<<< HEAD
     # merge manual and auto events -
     # this will overwrite thing with manual overwriting existing auto events with the same key
     # could add optional merging were values for identical keys are combined
@@ -312,77 +307,6 @@
     # elif with_segmentation_manual and not (with_segmentation_manual_matlab or with_segmentation or with_segmentation_matlab):
     #     song_events_np = song_events_np_p
     #     eventtypes = eventtypes_p
-=======
-    events = dict()
-    event_classes = dict()
-    if with_segmentation_manual_matlab:
-        manual_events_samples = {key: (val * sampling_rate).astype(np.uintp)
-                                 for key, val in manual_events_seconds.items()}
-        # make mask for events that are defined by start/end points (sine)
-        for key, val in manual_events_samples.items():
-            if val.shape[1] == 2:  # val contains start/end points of each event
-                mask = [np.arange(t0, t1+1, dtype=np.uintp) for (t0, t1) in val]
-                manual_events_samples[key] = np.concatenate(mask)
-                event_classes[key] = 'segment'
-            else:
-                event_classes[key] = 'event'
-        events = manual_events_samples
-
-    if with_segmentation or with_segmentation_matlab:
-        for event_name, event_indices in zip(res['event_names'], res['event_indices']):
-            events[event_name + '_auto'] = event_indices
-
-    if with_segmentation_manual_matlab or with_segmentation or with_segmentation_matlab:
-        eventtypes = [*events.keys()]
-        song_events_np = np.full((len(time), len(eventtypes)), False, dtype=np.bool)  # pre-allocate grid holding event data
-        for cnt, key in enumerate(events.keys()):
-            event_times = np.unique((events[key] / step).astype(np.uintp))
-            event_times = event_times[event_times < last_sample_with_frame / step]
-            song_events_np[event_times, cnt] = True
-
-        if not resample_video_data:
-            logging.info(f'Resampling event data to match frame times.')
-            frame_times = ss.frame_time(frame_numbers) - ref_time
-            song_events_np = ld.interpolate_binary(time, song_events_np, frame_times)
-            time = frame_times
-
-    if with_segmentation_manual:  #else:
-        # manual events loaded from the python manual segmenter may live on their own sampling grid
-        # so we need to resample to align these events with the target sampling grid of the newly created dataset
-        song_events_np_p = manual_events_ds.song_events.values
-        song_event_times_p = manual_events_ds.time.values
-        eventtypes_p = []
-        for index, event_type in enumerate(manual_events_ds.event_types.values):
-            eventtypes_p.append(event_type.decode("utf-8") if isinstance(event_type, bytes) else event_type)
-
-        # HACK zarr (or xarray) cuts off long string keys in event-types
-        fix_dict = {'aggression_manu': 'aggression_manual', 'vibration_manua': 'vibration_manual'}
-        for index, eventtype in enumerate(eventtypes_p):
-            if eventtype in fix_dict.keys():
-                logging.info(f'   Replacing {eventtype} with {fix_dict[eventtype]}.')
-                eventtypes_p[index] = fix_dict[eventtype]
-
-        # FIXME - resampling reduces data size (?)
-        if not resample_video_data:
-            logging.info(f'Resampling event data to match frame times.')
-            frame_times = ss.frame_time(frame_numbers) - ref_time
-            song_events_np_p = ld.interpolate_binary(time, song_events_np_p, frame_times)
-            time = frame_times
-        else:
-            logging.info(f'Resampling manual event data to match target sampling grid of the dataset.')
-            # FIXME: events are spread out over if diff(song_event_times_p) < diff(time)
-            song_events_np_p = ld.interpolate_binary(song_event_times_p, song_events_np_p, time)
-
-    if with_segmentation_manual and (with_segmentation_manual_matlab or with_segmentation or with_segmentation_matlab):  #else:
-        logging.info('Merging segmentations.')
-        song_events_np = np.concatenate((song_events_np, song_events_np_p), axis=-1)  # TODO: ensure that time grids are identical!!!
-        del song_events_np_p
-        del song_event_times_p
-        eventtypes.extend(eventtypes_p)
-    elif with_segmentation_manual and not (with_segmentation_manual_matlab or with_segmentation or with_segmentation_matlab):
-        song_events_np = song_events_np_p
-        eventtypes = eventtypes_p
->>>>>>> 162d7d96
 
     if not resample_video_data:
         len_list = [time.shape[0]]
@@ -779,7 +703,6 @@
 
     # save command line args
     ds.attrs = {'video_filename': '',
-<<<<<<< HEAD
                 'datename': filepath,
                 'root': '', 'dat_path': '', 'res_path': '',
                 'sampling_rate_Hz': sampling_rate,
@@ -787,10 +710,4 @@
                 'sampling_rate_Hz': sampling_rate,
                 'target_sampling_rate_Hz': target_samplerate}
     logging.info(ds)
-=======
-                     'datename': datename,
-                     'root': '', 'dat_path': '', 'res_path': '',
-                     'sampling_rate_Hz': sampling_rate,
-                     'target_sampling_rate_Hz': target_sampling_rate}
->>>>>>> 162d7d96
     return ds